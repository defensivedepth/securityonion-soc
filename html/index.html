--- conflicted
+++ resolved
@@ -1047,26 +1047,15 @@
 
             <v-tabs grow v-model="activeTab" v-else>
               <v-tab id="detection_summaryTab" href="#summary">
-<<<<<<< HEAD
-                <v-icon left>fa-comments</v-icon>
-=======
                 <v-icon left>fa-circle-nodes</v-icon>
->>>>>>> 23ef5da8
                 <div class="d-none d-lg-block">{{ i18n.overview }}</div>
               </v-tab>
               <v-tab id="detection_commentsTab" href="#comments">
                 <v-icon left>fa-paperclip</v-icon>
-<<<<<<< HEAD
-                <div class="d-none d-lg-block">{{ i18n.comments }}</div>
-              </v-tab>
-              <v-tab id="detection_signatureTab" href="#source">
-                <v-icon left>fa-eye</v-icon>
-=======
                 <div class="d-none d-lg-block">{{ i18n.detectionComments }}</div>
               </v-tab>
               <v-tab id="detection_signatureTab" href="#source">
                 <v-icon left>fa-code</v-icon>
->>>>>>> 23ef5da8
                 <div class="d-none d-lg-block">{{ i18n.detectionSource }}</div>
               </v-tab>
               <!-- <v-tab id="detection_playbookTab" href="#playbook">
@@ -1074,11 +1063,7 @@
                 <div class="d-none d-lg-block">Investigative Playbook</div>
               </v-tab> -->
               <v-tab id="detection_tuningTab" href="#tuning">
-<<<<<<< HEAD
-                <v-icon left>fa-link</v-icon>
-=======
                 <v-icon left>fa-wrench</v-icon>
->>>>>>> 23ef5da8
                 <div class="d-none d-lg-block">{{ i18n.tuning }}</div>
               </v-tab>
               <v-tab id="detection_historyTab" href="#history">
