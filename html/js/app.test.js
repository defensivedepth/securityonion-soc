// Copyright 2019 Jason Ertel (github.com/jertel).
// Copyright 2020-2024 Security Onion Solutions LLC and/or licensed to Security Onion Solutions LLC under one
// or more contributor license agreements. Licensed under the Elastic License 2.0 as shown at
// https://securityonion.net/license; you may not use this file except in compliance with the
// Elastic License 2.0.

require('./test_common.js');
require('./test_common.js');

const app = global.getApp();

test('escape', () => {
  expect(app.escape('')).toBe('');
  expect(app.escape('hello')).toBe('hello');
  expect(app.escape('hello "bob" the builder\\bricklayer')).toBe('hello \\\"bob\\\" the builder\\\\bricklayer');
  expect(app.escape(1234)).toBe(1234);
});

test('base64encode', () => {
  expect(app.base64encode('')).toBe('');
  expect(app.base64encode('hello')).toBe('aGVsbG8=');
});

test('processAncestors', () => {
  expect(app.processAncestors([])).toBe('');
  expect(app.processAncestors(['asdf1'])).toBe('asdf1');
  expect(app.processAncestors(['asdf1','asdf2','asdf3'])).toBe('asdf1\" OR process.entity_id:\"asdf2\" OR process.entity_id:\"asdf3');
});

test('replaceActionVar', () => {
  expect(app.replaceActionVar('test here', 'foo', 'bar', true)).toBe('test here');
  expect(app.replaceActionVar('test {bar} here', 'foo', 'bar', true)).toBe('test {bar} here');
  expect(app.replaceActionVar('test {foo} here', 'foo', 'bar', true)).toBe('test bar here');
  expect(app.replaceActionVar('test {foo} here', 'foo', 'sand bar', true)).toBe('test sand%20bar here');
  expect(app.replaceActionVar('test {foo|base64} here', 'foo', 'sand bar', true)).toBe('test c2FuZCBiYXI%3D here');
  expect(app.replaceActionVar('test {foo|escape} here', 'foo', 'sand "bar\\bad"', false)).toBe('test sand \\\"bar\\\\bad\\\" here');
  expect(app.replaceActionVar('test {foo|escape} here', 'foo', 'sand "bar\\bad"', true)).toBe('test sand%20%5C%22bar%5C%5Cbad%5C%22 here');
  expect(app.replaceActionVar('test {foo|escape|base64} here', 'foo', 'sand "bar\\bad"', false)).toBe('test c2FuZCBcImJhclxcYmFkXCI= here');
  expect(app.replaceActionVar('test {foo|escape|base64} here', 'foo', 'sand "bar\\bad"', true)).toBe('test c2FuZCBcImJhclxcYmFkXCI%3D here');
  expect(app.replaceActionVar('test {foo|processAncestors} here', 'foo', '', true)).toBe('test  here');
  expect(app.replaceActionVar('test {foo|processAncestors} here', 'foo', 'bar', true)).toBe('test bar here');
  expect(app.replaceActionVar('test {foo|processAncestors} here', 'foo', ['asdf1','asdf2','asdf3'], true)).toBe('test asdf1%22%20OR%20process.entity_id%3A%22asdf2%22%20OR%20process.entity_id%3A%22asdf3 here');
  expect(app.replaceActionVar('test {foo} here', 'foo', null, true)).toBe('test {foo} here');
  expect(app.replaceActionVar('test {foo} here', 'foo', undefined, true)).toBe('test {foo} here');
});

test('formatMarkdown', () => {
  expect(app.formatMarkdown('```code```')).toBe('<p><code>code</code></p>\n');
  expect(app.formatMarkdown('<scripts src="https://somebad.place"></script>bad')).toBe('<p>bad</p>\n');
});

test('formatHours', () => {
  expect(app.formatHours(null)).toBe("0.00");
  expect(app.formatHours(undefined)).toBe("0.00");
  expect(app.formatHours("")).toBe("0.00");
  expect(app.formatHours(0)).toBe("0.00");
  expect(app.formatHours(false)).toBe("0.00");
  expect(app.formatHours(1)).toBe("1.00");
  expect(app.formatHours(1.0)).toBe("1.00");
  expect(app.formatHours(10.14)).toBe("10.14");
});

test('formatDecimals', () => {
  expect(app.formatDecimal1(null)).toBe("0.0");
  expect(app.formatDecimal2(null)).toBe("0.00");
  expect(app.formatDecimal1(undefined)).toBe("0.0");
  expect(app.formatDecimal2(undefined)).toBe("0.00");
  expect(app.formatDecimal1("")).toBe("0.0");
  expect(app.formatDecimal2("")).toBe("0.00");
  expect(app.formatDecimal1(0)).toBe("0.0");
  expect(app.formatDecimal2(0)).toBe("0.00");
  expect(app.formatDecimal1(10.1445)).toBe("10.1");
  expect(app.formatDecimal2(10.1445)).toBe("10.14");
});

test('formatCount', () => {
  expect(app.formatCount(null)).toBe("0");
  expect(app.formatCount(123)).toBe("123");
  expect(app.formatCount(1234)).toBe("1,234");
});

test('formatStringArray', () => {
  expect(app.formatStringArray(['hi','there','foo'])).toBe('hi, there, foo');
  expect(app.formatStringArray(['hi','there'])).toBe('hi, there');
  expect(app.formatStringArray(['hi'])).toBe('hi');
  expect(app.formatStringArray([])).toBe('');
});

test('generateDatePickerPreselects', () => {
  const preselects = app.generateDatePickerPreselects();
  expect(preselects[app.i18n.datePreselectToday].length).toBe(2);
  expect(preselects[app.i18n.datePreselectYesterday].length).toBe(2);
  expect(preselects[app.i18n.datePreselectThisWeek].length).toBe(2);
  expect(preselects[app.i18n.datePreselectLastWeek].length).toBe(2);
  expect(preselects[app.i18n.datePreselectThisMonth].length).toBe(2);
  expect(preselects[app.i18n.datePreselectLastMonth].length).toBe(2);
  expect(preselects[app.i18n.datePreselectPrevious3d].length).toBe(2);
  expect(preselects[app.i18n.datePreselectPrevious4d].length).toBe(2);
  expect(preselects[app.i18n.datePreselectPrevious7d].length).toBe(2);
  expect(preselects[app.i18n.datePreselectPrevious30d].length).toBe(2);
  expect(preselects[app.i18n.datePreselect3dToNow].length).toBe(2);
  expect(preselects[app.i18n.datePreselect4dToNow].length).toBe(2);
  expect(preselects[app.i18n.datePreselect7dToNow].length).toBe(2);
  expect(preselects[app.i18n.datePreselect30dToNow].length).toBe(2);
});

test('populateUserDetailsEmpty', async () => {
  const obj = {};
  await app.populateUserDetails(obj, "userId", "owner")
  expect(obj.owner).toBe(undefined);
});

test('populateUserDetailsNonEmptyNoUser', async () => {
  const obj = {userId:'123'}
  app.users = [{id:'111',email:'hi@there.net'}];
  app.usersLoadedTime = new Date().time;
  await app.populateUserDetails(obj, "userId", "owner")
  expect(obj.owner).toBe(undefined);
});

test('populateUserDetails', async () => {
  const obj = {userId:'123'};
  app.users = [{id:'123',email:'hi@there.net'}];
  app.usersLoadedTime = new Date().time;
  await app.populateUserDetails(obj, "userId", "owner")
  expect(obj.owner).toBe('hi@there.net');
});

test('populateUserDetailsSystem', async () => {
  const obj = {userId:'00000000-0000-0000-0000-000000000000'};
  app.users = [{id:'123',email:'hi@there.net'}];
  app.usersLoadedTime = new Date().time;
  await app.populateUserDetails(obj, "userId", "owner")
  expect(obj.owner).toBe(app.i18n.systemUser);
});

test('populateUserDetailsAgent', async () => {
  const obj = {userId:'agent'};
  app.users = [{id:'123',email:'hi@there.net'}];
  app.usersLoadedTime = new Date().time;
  await app.populateUserDetails(obj, "userId", "owner")
  expect(obj.owner).toBe(app.i18n.systemUser);
});

test('isUserAdmin', async () => {
  var user = {id:'123',email:'hi@there.net',roles:['nope', 'peon']};
  app.user = user;
  expect(app.isUserAdmin(user)).toBe(false);
  expect(app.isUserAdmin()).toBe(false);

  user.roles.push("superuser");
  expect(app.isUserAdmin(user)).toBe(true);
  expect(app.isUserAdmin()).toBe(true);
});

test('isMyUser', () => {
  app.user = null;
  expect(app.isMyUser()).toBe(false);
  var user = {id:'123',email:'hi@there.net',roles:['nope', 'peon']};
  expect(app.isMyUser(user)).toBe(false);
  app.user = user;
  expect(app.isMyUser(user)).toBe(true);
  expect(app.isMyUser()).toBe(false);
});

test('loadServerSettings', async () => {
  const fakeInfo = {
    srvToken: 'xyz',
    version: 'myVersion',
    license: 'myLicense',
    parameters: {
      webSocketTimeoutMs: 456,
      apiTimeoutMs: 123,
      cacheExpirationMs: 789,
      tipTimeoutMs: 222,
      tools: [{"name": "tool1"},{"name": "tool2"}],
      inactiveTools: ['tool2'],
      casesEnabled: true,
      detectionsEnabled: true,
    },
    elasticVersion: 'myElasticVersion',
    timezones: ['UTC'],
    userId: 'myUserId'
  };

  expect(app.casesEnabled).toBe(false);
  expect(app.detectionsEnabled).toBe(false);
  const getElementByIdMock = global.document.getElementById = jest.fn().mockReturnValueOnce(true);
  resetPapi();
  const mock = mockPapi("get", {data: fakeInfo});
  const showErrorMock = mockShowError(true);
  await app.loadServerSettings();
  expect(mock).toHaveBeenCalledWith('info');
  expect(showErrorMock).toHaveBeenCalledTimes(0);
  expect(app.version).toBe('myVersion');
  expect(app.license).toBe('myLicense');
  expect(app.elasticVersion).toBe('myElasticVersion');
  expect(app.timezones[0]).toBe('UTC');
  expect(app.wsConnectionTimeout).toBe(456);
  expect(app.connectionTimeout).toBe(123);
  expect(app.cacheRefreshIntervalMs).toBe(789);
  expect(app.tipTimeout).toBe(222);
  expect(app.tools[0].name).toBe('tool1');
  expect(app.tools[0].enabled).toBe(true);
  expect(app.tools[1].name).toBe('tool2');
  expect(app.tools[1].enabled).toBe(false);
  expect(app.casesEnabled).toBe(true);
  expect(app.detectionsEnabled).toBe(true);
  expect(app.papi.defaults.headers.common['X-Srv-Token']).toBe('xyz');
});

test('localizeMessage', () => {
  expect(app.localizeMessage(null)).toBe("");
  expect(app.localizeMessage('create')).toBe("Create");
});

test('truncate', () => {
  expect(app.truncate("short", 10)).toBe("short");
  expect(app.truncate("atthelimit!", 10)).toBe("atthelimit!");
  expect(app.truncate("atthelimit!!", 10)).toBe("atthelimit!!");
  expect(app.truncate("atthelimit!!!", 10)).toBe("atthelimit!!!");
  expect(app.truncate("much longer value", 10)).toBe("much...value");
});

test('localSettings', () => {
	app.toolbar = true;
	app.saveLocalSettings();
	app.toolbar = null;
	app.loadLocalSettings();
	expect(app.toolbar).toBe(true);
});

test('maximize', () => {
	const element = document.createElement('div');
	element.style.width = '12px';
	element.style.height = '13px';

	const cancelMock = jest.fn();
	expect(app.isMaximized()).toBe(false);

	app.maximize(element, cancelMock);

	expect(app.isMaximized()).toBe(true);
	expect(app.maximizedOrigWidth).toBe("12px");
	expect(app.maximizedOrigHeight).toBe("13px");
	expect(element.classList).toContain('maximized');
	expect(document.documentElement.classList).toContain('maximized-bg');

	app.unmaximize(true);

	expect(app.isMaximized()).toBe(false);
	expect(app.maximizedCancelFn).toBeNull();
	expect(cancelMock).toHaveBeenCalledTimes(1);
	expect(element.classList).not.toContain('maximized');
	expect(document.documentElement.classList).not.toContain('maximized-bg');

	// Maximize again
	app.maximize(element);

	expect(app.isMaximized()).toBe(true);

	app.unmaximize(false);

	expect(app.isMaximized()).toBe(false);

	// should still only have been called once
	expect(cancelMock).toHaveBeenCalledTimes(1);

	expect(app.maximizedCancelFn).toBeNull();
	expect(element.classList).not.toContain('maximized');
	expect(document.documentElement.classList).not.toContain('maximized-bg');
});

test('getUsers', async () => {
	const fakeUsers = [{ status: ''}, {status: 'locked'}];
	var mock = mockPapi("get", {data: fakeUsers});
  const showErrorMock = mockShowError(true);

  const users = await app.getUsers();

  expect(mock).toHaveBeenCalledWith('users/');
  expect(showErrorMock).toHaveBeenCalledTimes(0);
  expect(users.length).toBe(2);

	mock = mockPapi("get", {data: fakeUsers});
  const activeUsers = await app.getActiveUsers();

  expect(mock).toHaveBeenCalledTimes(2);
  expect(showErrorMock).toHaveBeenCalledTimes(0);
  expect(activeUsers.length).toBe(1);
});

test('setFavicon', () => {
  var svg_icon = {};
  var png_icon = {};
  svg_icon.href = "https://somehost.com/so.svg";
  png_icon.href = "https://somehost.com/so.png";

  var mock = jest.fn();
  mock.mockImplementation((path) => {
    if (path.indexOf("png") != -1) {
      return png_icon;
    }
    return svg_icon;
  });
  global.document.querySelector = mock;

  // Should be no change
  app.connected = true;
  app.setFavicon();
  expect(svg_icon.href).toBe("https://somehost.com/so.svg");
  expect(png_icon.href).toBe("https://somehost.com/so.png");

  // Needs attention
  app.connected = false;
  app.setFavicon();
  expect(svg_icon.href).toBe("https://somehost.com/so-attention.svg");
  expect(png_icon.href).toBe("https://somehost.com/so-attention.png");

  // Repeat the tests but with a hyphen in the hostname.
  svg_icon.href = "https://some-host.com/so.svg";
  png_icon.href = "https://some-host.com/so.png";

  // Should be no change
  app.connected = true;
  app.setFavicon();
  expect(svg_icon.href).toBe("https://some-host.com/so.svg");
  expect(png_icon.href).toBe("https://some-host.com/so.png");

  // Needs attention and host has hyphen
  app.connected = false;
  app.setFavicon();
  expect(svg_icon.href).toBe("https://some-host.com/so-attention.svg");
  expect(png_icon.href).toBe("https://some-host.com/so-attention.png");

  // Repeat the tests but with a hyphen in the hostname AND dark mode
  var darkMock = jest.fn();
  darkMock.mockImplementation((pattern) => { return { matches: true }; });
  global.window.matchMedia = darkMock;
  svg_icon.href = "https://some-host.com/so.svg";
  png_icon.href = "https://some-host.com/so.png";

  // Should be no change
  app.connected = true;
  app.setFavicon();
  expect(svg_icon.href).toBe("https://some-host.com/so-dark.svg");
  expect(png_icon.href).toBe("https://some-host.com/so-dark.png");

  // Needs attention and host has hyphen
  app.connected = false;
  app.setFavicon();
  expect(svg_icon.href).toBe("https://some-host.com/so-dark-attention.svg");
  expect(png_icon.href).toBe("https://some-host.com/so-dark-attention.png");
});

test('isLicenseUnprovisioned', () => {
  app.licenseStatus = null;
  expect(app.isLicenseUnprovisioned()).toBe(true);

  app.licenseStatus = "unprovisioned";
  expect(app.isLicenseUnprovisioned()).toBe(true);

  app.licenseStatus = "active";
  expect(app.isLicenseUnprovisioned()).toBe(false);
});

test('isLicensed', () => {
  app.licenseKey = null;
  app.licenseStatus = null;
  expect(app.isLicensed('foo')).toBe(false);

  app.licenseKey = { features: [] };
  app.licenseStatus = "unprovisioned";
  expect(app.isLicensed('foo')).toBe(false);

  app.licenseKey = { features: [] };
  app.licenseStatus = "active";
  expect(app.isLicensed('foo')).toBe(true);

  app.licenseKey = { features: ['bar'] };
  app.licenseStatus = "active";
  expect(app.isLicensed('foo')).toBe(false);

  app.licenseKey = { features: ['bar','foo'] };
  app.licenseStatus = "active";
  expect(app.isLicensed('foo')).toBe(true);
});

test('colorLicenseStatus', () => {
  expect(app.colorLicenseStatus('foo')).toBe('info');
  expect(app.colorLicenseStatus(null)).toBe('info');
  expect(app.colorLicenseStatus("active")).toBe('success');
  expect(app.colorLicenseStatus("exceeded")).toBe('error');
  expect(app.colorLicenseStatus("expired")).toBe('warning');
  expect(app.colorLicenseStatus("invalid")).toBe('error');
  expect(app.colorLicenseStatus("pending")).toBe('warning');
});

test('isIPv4', () => {
  expect(app.isIPv4('')).toBe(false);
  expect(app.isIPv4(null)).toBe(false);
  expect(app.isIPv4('foo')).toBe(false);
  expect(app.isIPv4(10)).toBe(false);
  expect(app.isIPv4('1.2.3')).toBe(false);
  expect(app.isIPv4('1.2.3.4.5')).toBe(false);
  expect(app.isIPv4('256.256.256.256')).toBe(false);
  expect(app.isIPv4('¹.¹.¹.¹')).toBe(false);
  expect(app.isIPv4('١.١.١.١')).toBe(false);
  expect(app.isIPv4('𝟣.𝟣.𝟣.𝟣')).toBe(false); // punycode
  expect(app.isIPv4('①.①.①.①')).toBe(false);
  expect(app.isIPv4('1:2:3:4:5:6:7:8')).toBe(false);
  expect(app.isIPv4('1::')).toBe(false);

  expect(app.isIPv4('0.0.0.0')).toBe(true);
  expect(app.isIPv4('127.0.0.1')).toBe(true);
  expect(app.isIPv4('255.255.255.255')).toBe(true);
});

test('isIPv6', () => {
  expect(app.isIPv6('')).toBe(false);
  expect(app.isIPv6(null)).toBe(false);
  expect(app.isIPv6('foo')).toBe(false);
  expect(app.isIPv6(10)).toBe(false);
  expect(app.isIPv6('1.2.3')).toBe(false);
  expect(app.isIPv6('1.2.3.4.5')).toBe(false);
  expect(app.isIPv6('256.256.256.256')).toBe(false);
  expect(app.isIPv6('¹.¹.¹.¹')).toBe(false);
  expect(app.isIPv6('١.١.١.١')).toBe(false);
  expect(app.isIPv6('𝟣.𝟣.𝟣.𝟣')).toBe(false); // punycode
  expect(app.isIPv6('①.①.①.①')).toBe(false);
  expect(app.isIPv6('0.0.0.0')).toBe(false);
  expect(app.isIPv6('127.0.0.1')).toBe(false);
  expect(app.isIPv6('255.255.255.255')).toBe(false);

  expect(app.isIPv6('1:2:3:4:5:6:7:8')).toBe(true);
  expect(app.isIPv6('1::')).toBe(true);
  expect(app.isIPv6('1:2:3:4:5:6:7::')).toBe(true);
  expect(app.isIPv6('1::8')).toBe(true);
  expect(app.isIPv6('1:2:3:4:5:6::8')).toBe(true);
  expect(app.isIPv6('1:2:3:4:5:6::8')).toBe(true);
  expect(app.isIPv6('1::7:8')).toBe(true);
  expect(app.isIPv6('1:2:3:4:5::7:8')).toBe(true);
  expect(app.isIPv6('1:2:3:4:5::8')).toBe(true);
  expect(app.isIPv6('1::6:7:8')).toBe(true);
  expect(app.isIPv6('1:2:3:4::6:7:8')).toBe(true);
  expect(app.isIPv6('1:2:3:4::8')).toBe(true);
  expect(app.isIPv6('1::5:6:7:8')).toBe(true);
  expect(app.isIPv6('1:2:3::5:6:7:8')).toBe(true);
  expect(app.isIPv6('1:2:3::8')).toBe(true);
  expect(app.isIPv6('1::4:5:6:7:8')).toBe(true);
  expect(app.isIPv6('1:2::4:5:6:7:8')).toBe(true);
  expect(app.isIPv6('1:2::8')).toBe(true);
  expect(app.isIPv6('1::3:4:5:6:7:8')).toBe(true);
  expect(app.isIPv6('1::3:4:5:6:7:8')).toBe(true);
  expect(app.isIPv6('1::8')).toBe(true);
  expect(app.isIPv6('::2:3:4:5:6:7:8')).toBe(true);
  expect(app.isIPv6('::2:3:4:5:6:7:8')).toBe(true);
  expect(app.isIPv6('::8')).toBe(true);
  expect(app.isIPv6('::')).toBe(true);
});

function testCheckForUnauthorized(url, response, authRedirectCookie, unauthorized) {
  app.showLogin = jest.fn();
  app.getCookie = jest.fn(cookie => authRedirectCookie);
  app.deleteCookie = jest.fn();

  response.request = {responseURL: url};
  var result = app.checkForUnauthorized(response);
  if (unauthorized) {
    expect(result).toBe(null);
    expect(app.showLogin).toHaveBeenCalled();
    expect(app.deleteCookie).toHaveBeenCalledWith('AUTH_REDIRECT');
  } else {
    expect(result).toBe(response);
  }
}

test('checkForUnauthorized', () => {
  testCheckForUnauthorized('/foo/', {headers: {'content-type': 'text/html'}}, null, true);
  testCheckForUnauthorized('/foo/', {headers: {'content-type': 'application/json'}}, null, false);
  testCheckForUnauthorized('/foo/', {status: 401}, null, true);
  testCheckForUnauthorized('/foo/', {status: 200}, null, false);
  testCheckForUnauthorized('/api/', {status: 401}, null, false);
  testCheckForUnauthorized('/foo/', {}, '/blah', true);
  testCheckForUnauthorized('/foo/', {}, null, false);
  testCheckForUnauthorized('/login/banner.md', {}, '/blah', false);
  testCheckForUnauthorized('/auth/self-service/login/browser', {}, '/blah', true);
});

test('correctCasing', () => {
  expect(app.correctCasing('')).toBe('');
  expect(app.correctCasing('foo')).toBe('foo');
  expect(app.correctCasing('FOO')).toBe('FOO');
  expect(app.correctCasing('yara')).toBe('YARA');
  expect(app.correctCasing('Yara')).toBe('YARA');
  expect(app.correctCasing('yArA')).toBe('YARA');
});

function verifyEngineFailureStates(e1f1, e1f2, e1f3, e2f1, e2f2, e2f3, e3f1, e3f2, e3f3, expected) {
  app.currentStatus = { detections: {
    elastalert: {
      integrityFailure: e1f1,
      syncFailure: e1f2,
      migrationFailure: e1f3,
    },
    strelka: {
      integrityFailure: e2f1,
      syncFailure: e2f2,
      migrationFailure: e2f3,
    },
    suricata: {
      integrityFailure: e3f1,
      syncFailure: e3f2,
      migrationFailure: e3f3,
    },
  }}
  expect(app.isDetectionsUnhealthy()).toBe(expected);
}

test('isDetectionsUnhealthy', () => {
  // Unhealthy
  verifyEngineFailureStates(true, false, false, true, false, false, true, false, false, true);
  verifyEngineFailureStates(false, true, false, false, true, false, false, true, false, true);
  verifyEngineFailureStates(false, false, true, false, false, true, false, false, true, true);
  verifyEngineFailureStates(true, true, false, true, true, false, true, true, false, true);
  verifyEngineFailureStates(false, true, true, false, true, true, false, true, true, true);
  verifyEngineFailureStates(true, false, true, true, false, true, true, false, true, true);
  verifyEngineFailureStates(true, true, true, true, true, true, true, true, true, true);
  verifyEngineFailureStates(true, true, true, true, true, true, true, true, true, true);
  verifyEngineFailureStates(false, false, true, true, true, true, true, true, true, true);
  verifyEngineFailureStates(false, false, false, true, true, true, true, true, true, true);
  verifyEngineFailureStates(false, false, false, false, true, true, true, true, true, true);
  verifyEngineFailureStates(false, false, false, false, false, true, true, true, true, true);
  verifyEngineFailureStates(false, false, false, false, false, false, true, true, true, true);
  verifyEngineFailureStates(false, false, false, false, false, false, false, true, true, true);
  verifyEngineFailureStates(false, false, false, false, false, false, false, false, true, true);

  // Healthy
  verifyEngineFailureStates(false, false, false, false, false, false, false, false, false, false);

  // Neither Unhealthy nor Healthy
  app.currentStatus.detections.elastalert.migrating = true
  app.currentStatus.detections.strelka.importing = true
  app.currentStatus.detections.suricata.syncing = true
  expect(app.isDetectionsUnhealthy()).toBe(false);
});

test('isDetectionsUpdating', () => {
  // Unhealthy
  app.currentStatus = { detections: {
    elastalert: {
      integrityFailure: true,
    },
    strelka: {
      integrityFailure: true,
    },
    suricata: {
      integrityFailure: true,
    },
  }};
  expect(app.isDetectionsUpdating()).toBe(false);

  // All healthy
  app.currentStatus.detections.elastalert.integrityFailure = false;
  expect(app.isDetectionsUpdating()).toBe(false);
  app.currentStatus.detections.strelka.integrityFailure = false;
  expect(app.isDetectionsUpdating()).toBe(false);
  app.currentStatus.detections.suricata.integrityFailure = false;
  expect(app.isDetectionsUpdating()).toBe(false);

  // Suricata migrating
  app.currentStatus.detections.suricata.migrating = true;
  expect(app.isDetectionsUpdating()).toBe(true);
  app.currentStatus.detections.suricata.migrating = false;

  // Strelka migrating
  app.currentStatus.detections.strelka.migrating = true;
  expect(app.isDetectionsUpdating()).toBe(true);
  app.currentStatus.detections.strelka.migrating = false;

  // ElastAlert migrating
  app.currentStatus.detections.elastalert.migrating = true;
  expect(app.isDetectionsUpdating()).toBe(true);
  app.currentStatus.detections.elastalert.migrating = false;

  // Suricata importing
  app.currentStatus.detections.suricata.importing = true;
  expect(app.isDetectionsUpdating()).toBe(true);
  app.currentStatus.detections.suricata.importing = false;

  // Strelka importing
  app.currentStatus.detections.strelka.importing = true;
  expect(app.isDetectionsUpdating()).toBe(true);
  app.currentStatus.detections.strelka.importing = false;

  // ElastAlert importing
  app.currentStatus.detections.elastalert.importing = true;
  expect(app.isDetectionsUpdating()).toBe(true);
  app.currentStatus.detections.elastalert.importing = false;

  // Suricata syncing
  app.currentStatus.detections.suricata.syncing = true;
  expect(app.isDetectionsUpdating()).toBe(true);
  app.currentStatus.detections.suricata.syncing = false;

  // Strelka syncing
  app.currentStatus.detections.strelka.syncing = true;
  expect(app.isDetectionsUpdating()).toBe(true);
  app.currentStatus.detections.strelka.syncing = false;

  // ElastAlert syncing
  app.currentStatus.detections.elastalert.syncing = true;
  expect(app.isDetectionsUpdating()).toBe(true);
  app.currentStatus.detections.elastalert.syncing = false;
});

test('getDetectionEngines', () => {
  expect(app.getDetectionEngines()).toStrictEqual(['elastalert', 'strelka', 'suricata']);
});

test('getDetectionEngineStatusClass', () => {
  expect(app.getDetectionEngineStatusClass('unknown')).toBe('normal--text');
  app.currentStatus = { detections: { strelka: { syncing: true }}};
  expect(app.getDetectionEngineStatusClass('strelka')).toBe('normal--text');
  app.currentStatus = { detections: { strelka: { migrationFailure: true, syncFailure: true }}};
  expect(app.getDetectionEngineStatusClass('strelka')).toBe('warning--text');
  app.currentStatus = { detections: { strelka: { syncFailure: true, integrityFailure: true }}};
  expect(app.getDetectionEngineStatusClass('strelka')).toBe('warning--text');
  app.currentStatus = { detections: { strelka: { integrityFailure: true, syncing: true }}};
  expect(app.getDetectionEngineStatusClass('strelka')).toBe('warning--text');
  app.currentStatus = { detections: { strelka: { migrating: true, integrityFailure: true }}};
  expect(app.getDetectionEngineStatusClass('strelka')).toBe('normal--text');
  app.currentStatus = { detections: { strelka: { importing: true, migrating: true }}};
  expect(app.getDetectionEngineStatusClass('strelka')).toBe('normal--text');
  app.currentStatus = { detections: { strelka: { importing: false }}};
  expect(app.getDetectionEngineStatusClass('strelka')).toBe('success--text');
});

test('getDetectionEngineStatus', () => {
  expect(app.getDetectionEngineStatus('unknown')).toBe('Unknown');
  app.currentStatus = { detections: { strelka: { syncing: true }}};
  expect(app.getDetectionEngineStatus('strelka')).toBe('Syncing');
  app.currentStatus = { detections: { strelka: { migrationFailure: true, syncFailure: true }}};
  expect(app.getDetectionEngineStatus('strelka')).toBe('MigrationFailure');
  app.currentStatus = { detections: { strelka: { syncFailure: true, integrityFailure: true }}};
  expect(app.getDetectionEngineStatus('strelka')).toBe('IntegrityFailure');
  app.currentStatus = { detections: { strelka: { syncFailure: true, integrityFailure: false }}};
  expect(app.getDetectionEngineStatus('strelka')).toBe('SyncFailure');
  app.currentStatus = { detections: { strelka: { migrating: true, importing: true, syncing: true, integrityFailure: true }}};
  expect(app.getDetectionEngineStatus('strelka')).toBe('Migrating');
  app.currentStatus = { detections: { strelka: { importing: true, migrating: false, syncing: true }}};
  expect(app.getDetectionEngineStatus('strelka')).toBe('Importing');
  app.currentStatus = { detections: { strelka: { importing: true, migrating: false, syncing: false }}};
  expect(app.getDetectionEngineStatus('strelka')).toBe('ImportPending');
  app.currentStatus = { detections: { strelka: { importing: false }}};
  expect(app.getDetectionEngineStatus('strelka')).toBe('Healthy');
});

test('isAttentionNeeded', () => {
  app.connected =  true;
  app.currentStatus = {
    detections: {
      elastalert: {
        integrityFailure: false,
        syncFailure: false,
        migrationFailure: false,
      },
      strelka: {
        integrityFailure: false,
        syncFailure: false,
        migrationFailure: false,
      },
      suricata: {
        integrityFailure: false,
        syncFailure: false,
        migrationFailure: false,
      },
    },
    alerts: {
      newCount: 0,
    },
    grid: {
      unhealthyNodeCount: 0,
    },
  };
  expect(app.isAttentionNeeded()).toBe(false);

  // Attention when unable to connect to server
  app.connected = false;
  expect(app.isAttentionNeeded()).toBe(true);
  app.connected = true;

  // Attention when unhealthy grid count > 0
  app.currentStatus.grid.unhealthyNodeCount = 1
  expect(app.isAttentionNeeded()).toBe(true);
  app.currentStatus.grid.unhealthyNodeCount = 0

  // Attention when new alert count > 0
  app.currentStatus.alerts.newCount = 1
  expect(app.isAttentionNeeded()).toBe(true);
  app.currentStatus.alerts.newCount = 0

  // Attention when detections engines unhealthy
  app.currentStatus.detections.elastalert.syncFailure = true;
  expect(app.isAttentionNeeded()).toBe(true);
  app.currentStatus.detections.elastalert.syncFailure = false;

  // Back to normal
  expect(app.isAttentionNeeded()).toBe(false);
})

test('dateAwareSort', () => {
  let items = [
    { string: 'May 28, 2024 10:00:00 AM', createTime: 'May 28, 2024 10:00:00 AM', strOrder: 1, dateOrder: 0 },
    { string: 'May 28, 2024 11:00:00 AM', createTime: 'May 28, 2024 11:00:00 AM', strOrder: 2, dateOrder: 1 },
    { string: 'May 28, 2024 12:00:00 PM', createTime: 'May 28, 2024 12:00:00 PM', strOrder: 3, dateOrder: 2 },
    { string: 'May 28, 2024 1:00:00 PM', createTime: 'May 28, 2024 1:00:00 PM', strOrder: 0, dateOrder: 3 },
    { string: 'May 28, 2024 2:00:00 PM', createTime: 'May 28, 2024 2:00:00 PM', strOrder: 4, dateOrder: 4 },
  ];
  let index = ["string"];
  let isDesc = [false];

  app.dateAwareSort(items, index, isDesc);

  for (let i = 0; i < items.length; i++) {
    expect(items[i].strOrder).toBe(i);
  }

  // Reverse the sort
  isDesc = [true];

  app.dateAwareSort(items, index, isDesc);

  for (let i = 0; i < items.length; i++) {
    expect(items[i].strOrder).toBe(items.length - i - 1);
  }

  // revert order, change sortby
  index = ["createTime"];
  isDesc = [false];

  app.dateAwareSort(items, index, isDesc);

  for (let i = 0; i < items.length; i++) {
    expect(items[i].dateOrder).toBe(i);
  }

  // Reverse the sort
  isDesc = [true];

  app.dateAwareSort(items, index, isDesc);

  for (let i = 0; i < items.length; i++) {
    expect(items[i].dateOrder).toBe(items.length - i - 1);
  }
});

test('licenseExpiringSoon', () => {
  const date = new Date();
  app.licenseKey = { expiration: date.toISOString() };
  expect(app.isLicenseExpiringSoon()).toBe(true);

  app.licenseKey = { expiration: "2024-01-01T01:01:01Z" };
  expect(app.isLicenseExpiringSoon()).toBe(true);

  app.licenseKey = { expiration: "2054-01-01T01:01:01Z" };
  expect(app.isLicenseExpiringSoon()).toBe(false);
});

<<<<<<< HEAD
test('checkUserSecuritySettings', () => {
  app.securitySettingsAlreadyChecked = false;
  app.forceUserOtp = false;
  const data = { forceUserOtp: false };
  app.checkUserSecuritySettings(data);
  expect(app.securitySettingsAlreadyChecked).toBe(true);
  expect(app.forceUserOtp).toBe(false);
  expect(location.hash).toBe("");

  data.forceUserOtp = true;
  app.checkUserSecuritySettings(data);
  expect(app.securitySettingsAlreadyChecked).toBe(true);
  expect(app.forceUserOtp).toBe(false);
  expect(location.hash).toBe("");

  app.securitySettingsAlreadyChecked = false;
  app.checkUserSecuritySettings(data);
  expect(app.securitySettingsAlreadyChecked).toBe(false);
  expect(app.forceUserOtp).toBe(true);
  expect(location.hash).toBe("#/settings?tab=security");

  location.hash = "#/settings?alreadyhere";
  app.securitySettingsAlreadyChecked = false;
  app.checkUserSecuritySettings(data);
  expect(app.securitySettingsAlreadyChecked).toBe(false);
  expect(app.forceUserOtp).toBe(true);
  expect(location.hash).toBe("#/settings?alreadyhere");
=======
test('showWarning', () => {
  var longString = 'x';
  for (var i = 0; i < 8; i++) {
    longString += longString;
  }

  app.showWarning(longString);

  expect(app.warning).toBe(true);
  expect(app.warningMessage.length).toBe(203); // truncate to 200, add "..."

  app.showWarning(longString, true);

  expect(app.warning).toBe(true);
  expect(app.warningMessage.length).toBe(longString.length);
>>>>>>> 62d420c4
});<|MERGE_RESOLUTION|>--- conflicted
+++ resolved
@@ -767,7 +767,6 @@
   expect(app.isLicenseExpiringSoon()).toBe(false);
 });
 
-<<<<<<< HEAD
 test('checkUserSecuritySettings', () => {
   app.securitySettingsAlreadyChecked = false;
   app.forceUserOtp = false;
@@ -795,7 +794,8 @@
   expect(app.securitySettingsAlreadyChecked).toBe(false);
   expect(app.forceUserOtp).toBe(true);
   expect(location.hash).toBe("#/settings?alreadyhere");
-=======
+});
+
 test('showWarning', () => {
   var longString = 'x';
   for (var i = 0; i < 8; i++) {
@@ -811,5 +811,4 @@
 
   expect(app.warning).toBe(true);
   expect(app.warningMessage.length).toBe(longString.length);
->>>>>>> 62d420c4
 });