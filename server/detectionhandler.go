--- conflicted
+++ resolved
@@ -283,15 +283,9 @@
 		return
 	}
 
-<<<<<<< HEAD
-	err = engine.ExtractDetails(detect)
-	if err != nil {
-		web.Respond(w, r, http.StatusBadRequest, err)
-=======
 	_, err = engine.ValidateRule(detect.Content)
 	if err != nil {
 		web.Respond(w, r, http.StatusBadRequest, fmt.Errorf("invalid rule: %w", err))
->>>>>>> 79f39c0c
 		return
 	}
 
